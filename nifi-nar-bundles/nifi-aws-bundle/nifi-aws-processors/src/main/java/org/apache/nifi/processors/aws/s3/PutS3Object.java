/*
 * Licensed to the Apache Software Foundation (ASF) under one or more
 * contributor license agreements.  See the NOTICE file distributed with
 * this work for additional information regarding copyright ownership.
 * The ASF licenses this file to You under the Apache License, Version 2.0
 * (the "License"); you may not use this file except in compliance with
 * the License.  You may obtain a copy of the License at
 *
 *     http://www.apache.org/licenses/LICENSE-2.0
 *
 * Unless required by applicable law or agreed to in writing, software
 * distributed under the License is distributed on an "AS IS" BASIS,
 * WITHOUT WARRANTIES OR CONDITIONS OF ANY KIND, either express or implied.
 * See the License for the specific language governing permissions and
 * limitations under the License.
 */
package org.apache.nifi.processors.aws.s3;

import java.io.BufferedInputStream;
import java.io.File;
import java.io.FileInputStream;
import java.io.FileOutputStream;
import java.io.IOException;
import java.io.InputStream;
import java.io.Serializable;
import java.nio.file.Files;
import java.text.DateFormat;
import java.text.SimpleDateFormat;
import java.util.ArrayList;
import java.util.Arrays;
import java.util.Collections;
import java.util.HashMap;
import java.util.List;
import java.util.Map;
<<<<<<< HEAD
import java.util.Map.Entry;
=======
>>>>>>> de71379c
import java.util.Properties;
import java.util.concurrent.TimeUnit;
import java.util.concurrent.atomic.AtomicLong;
import java.util.concurrent.locks.Lock;
import java.util.concurrent.locks.ReentrantLock;

<<<<<<< HEAD
=======
import com.amazonaws.services.s3.model.AbortMultipartUploadRequest;
import com.amazonaws.services.s3.model.CompleteMultipartUploadRequest;
import com.amazonaws.services.s3.model.CompleteMultipartUploadResult;
import com.amazonaws.services.s3.model.InitiateMultipartUploadRequest;
import com.amazonaws.services.s3.model.InitiateMultipartUploadResult;
import com.amazonaws.services.s3.model.ListMultipartUploadsRequest;
import com.amazonaws.services.s3.model.MultipartUpload;
import com.amazonaws.services.s3.model.MultipartUploadListing;
import com.amazonaws.services.s3.model.PartETag;
import com.amazonaws.services.s3.model.UploadPartRequest;
import com.amazonaws.services.s3.model.UploadPartResult;
>>>>>>> de71379c
import org.apache.nifi.annotation.behavior.DynamicProperty;
import org.apache.nifi.annotation.behavior.InputRequirement;
import org.apache.nifi.annotation.behavior.InputRequirement.Requirement;
import org.apache.nifi.annotation.behavior.ReadsAttribute;
import org.apache.nifi.annotation.behavior.SupportsBatching;
import org.apache.nifi.annotation.behavior.WritesAttribute;
import org.apache.nifi.annotation.behavior.WritesAttributes;
import org.apache.nifi.annotation.documentation.CapabilityDescription;
import org.apache.nifi.annotation.documentation.SeeAlso;
import org.apache.nifi.annotation.documentation.Tags;
import org.apache.nifi.components.PropertyDescriptor;
import org.apache.nifi.flowfile.FlowFile;
import org.apache.nifi.flowfile.attributes.CoreAttributes;
import org.apache.nifi.processor.DataUnit;
import org.apache.nifi.processor.ProcessContext;
import org.apache.nifi.processor.ProcessSession;
import org.apache.nifi.processor.exception.ProcessException;
import org.apache.nifi.processor.io.InputStreamCallback;
import org.apache.nifi.processor.util.StandardValidators;

import com.amazonaws.AmazonClientException;
import com.amazonaws.services.s3.AmazonS3Client;
import com.amazonaws.services.s3.model.AbortMultipartUploadRequest;
import com.amazonaws.services.s3.model.AccessControlList;
import com.amazonaws.services.s3.model.CompleteMultipartUploadRequest;
import com.amazonaws.services.s3.model.CompleteMultipartUploadResult;
import com.amazonaws.services.s3.model.InitiateMultipartUploadRequest;
import com.amazonaws.services.s3.model.InitiateMultipartUploadResult;
import com.amazonaws.services.s3.model.ListMultipartUploadsRequest;
import com.amazonaws.services.s3.model.MultipartUpload;
import com.amazonaws.services.s3.model.MultipartUploadListing;
import com.amazonaws.services.s3.model.ObjectMetadata;
import com.amazonaws.services.s3.model.PartETag;
import com.amazonaws.services.s3.model.PutObjectRequest;
import com.amazonaws.services.s3.model.PutObjectResult;
import com.amazonaws.services.s3.model.StorageClass;
import com.amazonaws.services.s3.model.UploadPartRequest;
import com.amazonaws.services.s3.model.UploadPartResult;

@SupportsBatching
@SeeAlso({FetchS3Object.class, DeleteS3Object.class})
@InputRequirement(Requirement.INPUT_REQUIRED)
@Tags({"Amazon", "S3", "AWS", "Archive", "Put"})
@CapabilityDescription("Puts FlowFiles to an Amazon S3 Bucket\n" +
        "The upload uses either the PutS3Object method or PutS3MultipartUpload methods.  The PutS3Object method " +
        "send the file in a single synchronous call, but it has a 5GB size limit.  Larger files are sent using the " +
        "multipart upload methods that initiate, transfer the parts, and complete an upload.  This multipart process " +
        "saves state after each step so that a large upload can be resumed with minimal loss if the processor or " +
        "cluster is stopped and restarted.\n" +
        "A multipart upload consists of three steps\n" +
        "  1) initiate upload,\n" +
        "  2) upload the parts, and\n" +
        "  3) complete the upload.\n" +
        "For multipart uploads, the processor saves state locally tracking the upload ID and parts uploaded, which " +
        "must both be provided to complete the upload.\n" +
        "The AWS libraries select an endpoint URL based on the AWS region, but this can be overridden with the " +
        "'Endpoint Override URL' property for use with other S3-compatible endpoints.\n" +
        "The S3 API specifies that the maximum file size for a PutS3Object upload is 5GB. It also requires that " +
        "parts in a multipart upload must be at least 5MB in size, except for the last part.  These limits are " +
        "establish the bounds for the Multipart Upload Threshold and Part Size properties.")
@DynamicProperty(name = "The name of a User-Defined Metadata field to add to the S3 Object",
        value = "The value of a User-Defined Metadata field to add to the S3 Object",
        description = "Allows user-defined metadata to be added to the S3 object as key/value pairs",
        supportsExpressionLanguage = true)
@ReadsAttribute(attribute = "filename", description = "Uses the FlowFile's filename as the filename for the S3 object")
@WritesAttributes({
    @WritesAttribute(attribute = "s3.bucket", description = "The S3 bucket where the Object was put in S3"),
    @WritesAttribute(attribute = "s3.key", description = "The S3 key within where the Object was put in S3"),
    @WritesAttribute(attribute = "s3.version", description = "The version of the S3 Object that was put to S3"),
    @WritesAttribute(attribute = "s3.etag", description = "The ETag of the S3 Object"),
    @WritesAttribute(attribute = "s3.uploadId", description = "The uploadId used to upload the Object to S3"),
    @WritesAttribute(attribute = "s3.expiration", description = "A human-readable form of the expiration date of " +
            "the S3 object, if one is set"),
    @WritesAttribute(attribute = "s3.usermetadata", description = "A human-readable form of the User Metadata of " +
            "the S3 object, if any was set")
})
public class PutS3Object extends AbstractS3Processor {

    public static final long MIN_S3_PART_SIZE = 50L * 1024L * 1024L;
    public static final long MAX_S3_PUTOBJECT_SIZE = 5L * 1024L * 1024L * 1024L;
    public static final String PERSISTENCE_ROOT = "conf/state/";

    public static final PropertyDescriptor EXPIRATION_RULE_ID = new PropertyDescriptor.Builder()
        .name("Expiration Time Rule")
        .required(false)
        .expressionLanguageSupported(true)
        .addValidator(StandardValidators.NON_EMPTY_VALIDATOR)
        .build();

    public static final PropertyDescriptor STORAGE_CLASS = new PropertyDescriptor.Builder()
        .name("Storage Class")
        .required(true)
        .allowableValues(StorageClass.Standard.name(), StorageClass.ReducedRedundancy.name())
        .defaultValue(StorageClass.Standard.name())
        .build();

    public static final PropertyDescriptor MULTIPART_THRESHOLD = new PropertyDescriptor.Builder()
            .name("Multipart Threshold")
            .description("Specifies the file size threshold for switch from the PutS3Object API to the " +
                    "PutS3MultipartUpload API.  Flow files bigger than this limit will be sent using the stateful " +
                    "multipart process.\n" +
                    "The valid range is 50MB to 5GB.")
            .required(true)
            .defaultValue("5 GB")
            .addValidator(StandardValidators.createDataSizeBoundsValidator(MIN_S3_PART_SIZE, MAX_S3_PUTOBJECT_SIZE))
            .build();

    public static final PropertyDescriptor MULTIPART_PART_SIZE = new PropertyDescriptor.Builder()
            .name("Multipart Part Size")
            .description("Specifies the part size for use when the PutS3Multipart Upload API is used.\n" +
                    "Flow files will be broken into chunks of this size for the upload process, but the last part " +
                    "sent can be smaller since it is not padded.\n" +
                    "The valid range is 50MB to 5GB.")
            .required(true)
            .defaultValue("5 GB")
            .addValidator(StandardValidators.createDataSizeBoundsValidator(MIN_S3_PART_SIZE, MAX_S3_PUTOBJECT_SIZE))
            .build();

    public static final PropertyDescriptor MULTIPART_S3_AGEOFF_INTERVAL = new PropertyDescriptor.Builder()
            .name("Multipart Upload AgeOff Interval")
            .description("Specifies the interval at which existing multipart uploads in AWS S3 will be evaluated " +
                    "for ageoff.  When processor is triggered it will initiate the ageoff evaluation if this interval has been " +
                    "exceeded.")
            .required(true)
            .defaultValue("60 min")
            .addValidator(StandardValidators.TIME_PERIOD_VALIDATOR)
            .build();

    public static final PropertyDescriptor MULTIPART_S3_MAX_AGE = new PropertyDescriptor.Builder()
            .name("Multipart Upload Max Age Threshold")
            .description("Specifies the maximum age for existing multipart uploads in AWS S3.  When the ageoff " +
                    "process occurs, any upload older than this threshold will be aborted.")
            .required(true)
            .defaultValue("7 days")
            .addValidator(StandardValidators.TIME_PERIOD_VALIDATOR)
            .build();

    public static final List<PropertyDescriptor> properties = Collections.unmodifiableList(
        Arrays.asList(KEY, BUCKET, ACCESS_KEY, SECRET_KEY, CREDENTIALS_FILE, AWS_CREDENTIALS_PROVIDER_SERVICE, STORAGE_CLASS, REGION, TIMEOUT, EXPIRATION_RULE_ID,
            FULL_CONTROL_USER_LIST, READ_USER_LIST, WRITE_USER_LIST, READ_ACL_LIST, WRITE_ACL_LIST, OWNER, SSL_CONTEXT_SERVICE,
            ENDPOINT_OVERRIDE, MULTIPART_THRESHOLD, MULTIPART_PART_SIZE, MULTIPART_S3_AGEOFF_INTERVAL, MULTIPART_S3_MAX_AGE));

    final static String S3_BUCKET_KEY = "s3.bucket";
    final static String S3_OBJECT_KEY = "s3.key";
    final static String S3_UPLOAD_ID_ATTR_KEY = "s3.uploadId";
    final static String S3_VERSION_ATTR_KEY = "s3.version";
    final static String S3_ETAG_ATTR_KEY = "s3.etag";
    final static String S3_EXPIRATION_ATTR_KEY = "s3.expiration";
    final static String S3_STORAGECLASS_ATTR_KEY = "s3.storeClass";
    final static String S3_STORAGECLASS_META_KEY = "x-amz-storage-class";
    final static String S3_USERMETA_ATTR_KEY = "s3.usermetadata";
    final static String S3_API_METHOD_ATTR_KEY = "s3.apimethod";
    final static String S3_API_METHOD_PUTOBJECT = "putobject";
    final static String S3_API_METHOD_MULTIPARTUPLOAD = "multipartupload";

    final static String S3_PROCESS_UNSCHEDULED_MESSAGE = "Processor unscheduled, stopping upload";

    @Override
    protected List<PropertyDescriptor> getSupportedPropertyDescriptors() {
        return properties;
    }

    @Override
    protected PropertyDescriptor getSupportedDynamicPropertyDescriptor(final String propertyDescriptorName) {
        return new PropertyDescriptor.Builder()
            .name(propertyDescriptorName)
            .addValidator(StandardValidators.NON_EMPTY_VALIDATOR)
            .expressionLanguageSupported(true)
            .dynamic(true)
            .build();
    }

    protected File getPersistenceFile() {
        return new File(PERSISTENCE_ROOT + getIdentifier());
    }

    protected boolean localUploadExistsInS3(final AmazonS3Client s3, final String bucket, final MultipartState localState) {
        ListMultipartUploadsRequest listRequest = new ListMultipartUploadsRequest(bucket);
        MultipartUploadListing listing = s3.listMultipartUploads(listRequest);
        for (MultipartUpload upload : listing.getMultipartUploads()) {
            if (upload.getUploadId().equals(localState.getUploadId())) {
                return true;
            }
        }
        return false;
    }

<<<<<<< HEAD
    protected synchronized MultipartState getLocalStateIfInS3(final AmazonS3Client s3, final String bucket,
                                                        final String s3ObjectKey) throws IOException {
        MultipartState currState = getLocalState(s3ObjectKey);
        if (currState == null) {
            return null;
        }
        if (localUploadExistsInS3(s3, bucket, currState)) {
            getLogger().info("Local state for {} loaded with uploadId {} and {} partETags",
                    new Object[]{s3ObjectKey, currState.getUploadId(), currState.getPartETags().size()});
            return currState;
        } else {
            getLogger().info("Local state for {} with uploadId {} does not exist in S3, deleting local state",
                    new Object[]{s3ObjectKey, currState.getUploadId()});
            persistLocalState(s3ObjectKey, null);
            return null;
        }
    }

    protected synchronized MultipartState getLocalState(final String s3ObjectKey) throws IOException {
        // get local state if it exists
        final File persistenceFile = getPersistenceFile();

        if (persistenceFile.exists()) {
            final Properties props = new Properties();
            try (final FileInputStream fis = new FileInputStream(persistenceFile)) {
                props.load(fis);
            } catch (IOException ioe) {
                getLogger().warn("Failed to recover local state for {} due to {}. Assuming no local state and " +
                        "restarting upload.", new Object[]{s3ObjectKey, ioe.getMessage()});
                return null;
            }
            if (props.containsKey(s3ObjectKey)) {
                final String localSerialState = props.getProperty(s3ObjectKey);
                if (localSerialState != null) {
                    try {
                        return new MultipartState(localSerialState);
                    } catch (final RuntimeException rte) {
                        getLogger().warn("Failed to recover local state for {} due to corrupt data in state.", new Object[]{s3ObjectKey, rte.getMessage()});
                        return null;
                    }
                }
            }
        }
        return null;
=======
    protected synchronized MultipartState getLocalState(final AmazonS3Client s3, final String bucket,
                                                        final String s3ObjectKey) throws IOException {
        // get local state if it exists
        MultipartState currState = null;
        final File persistenceFile = getPersistenceFile();
        if (persistenceFile.exists()) {
            try (final FileInputStream fis = new FileInputStream(persistenceFile)) {
                final Properties props = new Properties();
                props.load(fis);
                if (props.containsKey(s3ObjectKey)) {
                    final String localSerialState = props.getProperty(s3ObjectKey);
                    if (localSerialState != null) {
                        currState = new MultipartState(localSerialState);
                        if (localUploadExistsInS3(s3, bucket, currState)) {
                            getLogger().info("Local state for {} loaded with uploadId {} and {} partETags",
                                    new Object[]{s3ObjectKey, currState.getUploadId(), currState.getPartETags().size()});
                        } else {
                            getLogger().info("Local state for {} with uploadId {} does not exist in S3, deleting local state",
                                    new Object[]{s3ObjectKey, currState.getUploadId()});
                            persistLocalState(s3ObjectKey, null);
                            currState = null;
                        }
                    }
                }
            } catch (IOException ioe) {
                getLogger().warn("Failed to recover local state for {} due to {}. Assuming no local state and " +
                        "restarting upload.", new Object[]{s3ObjectKey, ioe.getMessage()});
            }
        }
        return currState;
>>>>>>> de71379c
    }

    protected synchronized void persistLocalState(final String s3ObjectKey, final MultipartState currState) throws IOException {
        final String currStateStr = (currState == null) ? null : currState.toString();
        final File persistenceFile = getPersistenceFile();
        final File parentDir = persistenceFile.getParentFile();
<<<<<<< HEAD
        currState.setTimestamp(System.currentTimeMillis());
=======
>>>>>>> de71379c
        if (!parentDir.exists() && !parentDir.mkdirs()) {
            throw new IOException("Persistence directory (" + parentDir.getAbsolutePath() + ") does not exist and " +
                    "could not be created.");
        }
        final Properties props = new Properties();
        if (persistenceFile.exists()) {
            try (final FileInputStream fis = new FileInputStream(persistenceFile)) {
                props.load(fis);
            }
        }
        if (currStateStr != null) {
            props.setProperty(s3ObjectKey, currStateStr);
        } else {
            props.remove(s3ObjectKey);
        }

        if (props.size() > 0) {
            try (final FileOutputStream fos = new FileOutputStream(persistenceFile)) {
                props.store(fos, null);
            } catch (IOException ioe) {
                getLogger().error("Could not store state {} due to {}.",
                        new Object[]{persistenceFile.getAbsolutePath(), ioe.getMessage()});
            }
        } else {
            if (persistenceFile.exists()) {
                try {
                    Files.delete(persistenceFile.toPath());
                } catch (IOException ioe) {
                    getLogger().error("Could not remove state file {} due to {}.",
                            new Object[]{persistenceFile.getAbsolutePath(), ioe.getMessage()});
                }
            }
        }
    }

    protected synchronized void removeLocalState(final String s3ObjectKey) throws IOException {
        persistLocalState(s3ObjectKey, null);
    }

<<<<<<< HEAD
    private synchronized void ageoffLocalState(long ageCutoff) {
        // get local state if it exists
        final File persistenceFile = getPersistenceFile();
        if (persistenceFile.exists()) {
            Properties props = new Properties();
            try (final FileInputStream fis = new FileInputStream(persistenceFile)) {
                props.load(fis);
            } catch (final IOException ioe) {
                getLogger().warn("Failed to ageoff remove local state for due to {}",
                        new Object[]{ioe.getMessage()});
                return;
            }
            for (Entry<Object,Object> entry: props.entrySet()) {
                final String key = (String) entry.getKey();
                final String localSerialState = props.getProperty(key);
                if (localSerialState != null) {
                    final MultipartState state = new MultipartState(localSerialState);
                    if (state.getTimestamp() < ageCutoff) {
                        getLogger().warn("Removing local state for {} due to exceeding ageoff time",
                                new Object[]{persistenceFile.getAbsolutePath()});
                        try {
                            removeLocalState(key);
                        } catch (final IOException ioe) {
                            getLogger().warn("Failed to remove local state for {} due to {}",
                                    new Object[]{persistenceFile.getAbsolutePath(), ioe.getMessage()});

                        }
                    }
                }
            }
        }
    }

=======
>>>>>>> de71379c
    @Override
    public void onTrigger(final ProcessContext context, final ProcessSession session) {
        FlowFile flowFile = session.get();
        if (flowFile == null) {
            return;
        }

        final long startNanos = System.nanoTime();

        final String bucket = context.getProperty(BUCKET).evaluateAttributeExpressions(flowFile).getValue();
        final String key = context.getProperty(KEY).evaluateAttributeExpressions(flowFile).getValue();
        final String cacheKey = getIdentifier() + "/" + bucket + "/" + key;

        final AmazonS3Client s3 = getClient();
        final FlowFile ff = flowFile;
        final Map<String, String> attributes = new HashMap<>();
        final String ffFilename = ff.getAttributes().get(CoreAttributes.FILENAME.key());
        attributes.put(S3_BUCKET_KEY, bucket);
        attributes.put(S3_OBJECT_KEY, key);

        final Long multipartThreshold = context.getProperty(MULTIPART_THRESHOLD).asDataSize(DataUnit.B).longValue();
        final Long multipartPartSize = context.getProperty(MULTIPART_PART_SIZE).asDataSize(DataUnit.B).longValue();

        final long now = System.currentTimeMillis();

        /*
         * If necessary, run age off for existing uploads in AWS S3.
         */
<<<<<<< HEAD

=======
>>>>>>> de71379c
        ageoffS3Uploads(context, s3, now);

        /*
         * Then
         */
        try {
            session.read(flowFile, new InputStreamCallback() {
                @Override
                public void process(final InputStream rawIn) throws IOException {
                    try (final InputStream in = new BufferedInputStream(rawIn)) {
                        final ObjectMetadata objectMetadata = new ObjectMetadata();
                        objectMetadata.setContentDisposition(ff.getAttribute(CoreAttributes.FILENAME.key()));
                        objectMetadata.setContentLength(ff.getSize());

                        final String expirationRule = context.getProperty(EXPIRATION_RULE_ID)
                                .evaluateAttributeExpressions(ff).getValue();
                        if (expirationRule != null) {
                            objectMetadata.setExpirationTimeRuleId(expirationRule);
                        }

                        final Map<String, String> userMetadata = new HashMap<>();
                        for (final Map.Entry<PropertyDescriptor, String> entry : context.getProperties().entrySet()) {
                            if (entry.getKey().isDynamic()) {
                                final String value = context.getProperty(
                                        entry.getKey()).evaluateAttributeExpressions(ff).getValue();
                                userMetadata.put(entry.getKey().getName(), value);
                            }
                        }

                        if (!userMetadata.isEmpty()) {
                            objectMetadata.setUserMetadata(userMetadata);
                        }

                        if (ff.getSize() <= multipartThreshold) {
                            //----------------------------------------
                            // single part upload
                            //----------------------------------------
                            final PutObjectRequest request = new PutObjectRequest(bucket, key, in, objectMetadata);
                            request.setStorageClass(
                                    StorageClass.valueOf(context.getProperty(STORAGE_CLASS).getValue()));
                            final AccessControlList acl = createACL(context, ff);
                            if (acl != null) {
                                request.setAccessControlList(acl);
                            }

                            try {
                                final PutObjectResult result = s3.putObject(request);
                                if (result.getVersionId() != null) {
                                    attributes.put(S3_VERSION_ATTR_KEY, result.getVersionId());
                                }
                                if (result.getETag() != null) {
                                    attributes.put(S3_ETAG_ATTR_KEY, result.getETag());
                                }
                                if (result.getExpirationTime() != null) {
                                    attributes.put(S3_EXPIRATION_ATTR_KEY, result.getExpirationTime().toString());
                                }
                                if (result.getMetadata().getRawMetadata().keySet().contains(S3_STORAGECLASS_META_KEY)) {
                                    attributes.put(S3_STORAGECLASS_ATTR_KEY,
                                            result.getMetadata().getRawMetadataValue(S3_STORAGECLASS_META_KEY).toString());
                                }
                                if (userMetadata.size() > 0) {
                                    StringBuilder userMetaBldr = new StringBuilder();
                                    for (String userKey : userMetadata.keySet()) {
                                        userMetaBldr.append(userKey).append("=").append(userMetadata.get(userKey));
                                    }
                                    attributes.put(S3_USERMETA_ATTR_KEY, userMetaBldr.toString());
                                }
                                attributes.put(S3_API_METHOD_ATTR_KEY, S3_API_METHOD_PUTOBJECT);
                            } catch (AmazonClientException e) {
                                getLogger().info("Failure completing upload flowfile={} bucket={} key={} reason={}",
                                        new Object[]{ffFilename, bucket, key, e.getMessage()});
                                throw (e);
                            }
                        } else {
                            //----------------------------------------
                            // multipart upload
                            //----------------------------------------

                            // load or create persistent state
                            //------------------------------------------------------------
                            MultipartState currentState;
                            try {
<<<<<<< HEAD
                                currentState = getLocalStateIfInS3(s3, bucket, cacheKey);
=======
                                currentState = getLocalState(s3, bucket, cacheKey);
>>>>>>> de71379c
                                if (currentState != null) {
                                    if (currentState.getPartETags().size() > 0) {
                                        final PartETag lastETag = currentState.getPartETags().get(
                                                currentState.getPartETags().size() - 1);
                                        getLogger().info("Resuming upload for flowfile='{}' bucket='{}' key='{}' " +
                                                "uploadID='{}' filePosition='{}' partSize='{}' storageClass='{}' " +
                                                "contentLength='{}' partsLoaded={} lastPart={}/{}",
                                                new Object[]{ffFilename, bucket, key, currentState.getUploadId(),
                                                        currentState.getFilePosition(), currentState.getPartSize(),
                                                        currentState.getStorageClass().toString(),
                                                        currentState.getContentLength(),
                                                        currentState.getPartETags().size(),
                                                        Integer.toString(lastETag.getPartNumber()),
                                                        lastETag.getETag()});
                                    } else {
                                        getLogger().info("Resuming upload for flowfile='{}' bucket='{}' key='{}' " +
                                                "uploadID='{}' filePosition='{}' partSize='{}' storageClass='{}' " +
                                                "contentLength='{}' no partsLoaded",
                                                new Object[]{ffFilename, bucket, key, currentState.getUploadId(),
                                                        currentState.getFilePosition(), currentState.getPartSize(),
                                                        currentState.getStorageClass().toString(),
                                                        currentState.getContentLength()});
                                    }
                                } else {
                                    currentState = new MultipartState();
                                    currentState.setPartSize(multipartPartSize);
                                    currentState.setStorageClass(
                                            StorageClass.valueOf(context.getProperty(STORAGE_CLASS).getValue()));
                                    currentState.setContentLength(ff.getSize());
                                    persistLocalState(cacheKey, currentState);
                                    getLogger().info("Starting new upload for flowfile='{}' bucket='{}' key='{}'",
                                            new Object[]{ffFilename, bucket, key});
                                }
                            } catch (IOException e) {
                                getLogger().error("IOException initiating cache state while processing flow files: " +
                                        e.getMessage());
                                throw (e);
                            }

                            // initiate multipart upload or find position in file
                            //------------------------------------------------------------
                            if (currentState.getUploadId().isEmpty()) {
                                final InitiateMultipartUploadRequest initiateRequest =
                                        new InitiateMultipartUploadRequest(bucket, key, objectMetadata);
                                initiateRequest.setStorageClass(currentState.getStorageClass());
                                final AccessControlList acl = createACL(context, ff);
                                if (acl != null) {
                                    initiateRequest.setAccessControlList(acl);
                                }
                                try {
                                    final InitiateMultipartUploadResult initiateResult =
                                            s3.initiateMultipartUpload(initiateRequest);
                                    currentState.setUploadId(initiateResult.getUploadId());
                                    currentState.getPartETags().clear();
                                    try {
                                        persistLocalState(cacheKey, currentState);
                                    } catch (Exception e) {
                                        getLogger().info("Exception saving cache state while processing flow file: " +
                                                e.getMessage());
                                        throw(new ProcessException("Exception saving cache state", e));
                                    }
                                    getLogger().info("Success initiating upload flowfile={} available={} position={} " +
                                            "length={} bucket={} key={} uploadId={}",
                                            new Object[]{ffFilename, in.available(), currentState.getFilePosition(),
                                                    currentState.getContentLength(), bucket, key,
                                                    currentState.getUploadId()});
                                    if (initiateResult.getUploadId() != null) {
                                        attributes.put(S3_UPLOAD_ID_ATTR_KEY, initiateResult.getUploadId());
                                    }
                                } catch (AmazonClientException e) {
                                    getLogger().info("Failure initiating upload flowfile={} bucket={} key={} reason={}",
                                            new Object[]{ffFilename, bucket, key, e.getMessage()});
                                    throw(e);
                                }
                            } else {
                                if (currentState.getFilePosition() > 0) {
                                    try {
                                        final long skipped = in.skip(currentState.getFilePosition());
                                        if (skipped != currentState.getFilePosition()) {
                                            getLogger().info("Failure skipping to resume upload flowfile={} " +
                                                    "bucket={} key={} position={} skipped={}",
                                                    new Object[]{ffFilename, bucket, key,
                                                            currentState.getFilePosition(), skipped});
                                        }
                                    } catch (Exception e) {
                                        getLogger().info("Failure skipping to resume upload flowfile={} bucket={} " +
                                                "key={} position={} reason={}",
                                                new Object[]{ffFilename, bucket, key, currentState.getFilePosition(),
                                                        e.getMessage()});
                                        throw(new ProcessException(e));
                                    }
                                }
                            }

                            // upload parts
                            //------------------------------------------------------------
                            long thisPartSize;
                            for (int part = currentState.getPartETags().size() + 1;
                                 currentState.getFilePosition() < currentState.getContentLength(); part++) {
                                if (!PutS3Object.this.isScheduled()) {
                                    throw new IOException(S3_PROCESS_UNSCHEDULED_MESSAGE + " flowfile=" + ffFilename +
                                            " part=" + part + " uploadId=" + currentState.getUploadId());
                                }
                                thisPartSize = Math.min(currentState.getPartSize(),
                                        (currentState.getContentLength() - currentState.getFilePosition()));
                                UploadPartRequest uploadRequest = new UploadPartRequest()
                                        .withBucketName(bucket)
                                        .withKey(key)
                                        .withUploadId(currentState.getUploadId())
                                        .withInputStream(in)
                                        .withPartNumber(part)
                                        .withPartSize(thisPartSize);
                                try {
                                    UploadPartResult uploadPartResult = s3.uploadPart(uploadRequest);
                                    currentState.addPartETag(uploadPartResult.getPartETag());
                                    currentState.setFilePosition(currentState.getFilePosition() + thisPartSize);
                                    try {
                                        persistLocalState(cacheKey, currentState);
                                    } catch (Exception e) {
                                        getLogger().info("Exception saving cache state processing flow file: " +
                                                e.getMessage());
                                    }
                                    getLogger().info("Success uploading part flowfile={} part={} available={} " +
                                            "etag={} uploadId={}", new Object[]{ffFilename, part, in.available(),
                                            uploadPartResult.getETag(), currentState.getUploadId()});
                                } catch (AmazonClientException e) {
                                    getLogger().info("Failure uploading part flowfile={} part={} bucket={} key={} " +
                                            "reason={}", new Object[]{ffFilename, part, bucket, key, e.getMessage()});
                                    throw (e);
                                }
                            }

                            // complete multipart upload
                            //------------------------------------------------------------
                            CompleteMultipartUploadRequest completeRequest = new CompleteMultipartUploadRequest(
                                    bucket, key, currentState.getUploadId(), currentState.getPartETags());
                            try {
                                CompleteMultipartUploadResult completeResult =
                                        s3.completeMultipartUpload(completeRequest);
                                getLogger().info("Success completing upload flowfile={} etag={} uploadId={}",
                                        new Object[]{ffFilename, completeResult.getETag(), currentState.getUploadId()});
                                if (completeResult.getVersionId() != null) {
                                    attributes.put(S3_VERSION_ATTR_KEY, completeResult.getVersionId());
                                }
                                if (completeResult.getETag() != null) {
                                    attributes.put(S3_ETAG_ATTR_KEY, completeResult.getETag());
                                }
                                if (completeResult.getExpirationTime() != null) {
                                    attributes.put(S3_EXPIRATION_ATTR_KEY,
                                            completeResult.getExpirationTime().toString());
                                }
                                if (currentState.getStorageClass() != null) {
                                    attributes.put(S3_STORAGECLASS_ATTR_KEY, currentState.getStorageClass().toString());
                                }
                                if (userMetadata.size() > 0) {
                                    StringBuilder userMetaBldr = new StringBuilder();
                                    for (String userKey : userMetadata.keySet()) {
                                        userMetaBldr.append(userKey).append("=").append(userMetadata.get(userKey));
                                    }
                                    attributes.put(S3_USERMETA_ATTR_KEY, userMetaBldr.toString());
                                }
                                attributes.put(S3_API_METHOD_ATTR_KEY, S3_API_METHOD_MULTIPARTUPLOAD);
                            } catch (AmazonClientException e) {
                                getLogger().info("Failure completing upload flowfile={} bucket={} key={} reason={}",
                                        new Object[]{ffFilename, bucket, key, e.getMessage()});
                                throw (e);
                            }
                        }
                    }
                }
            });

            if (!attributes.isEmpty()) {
                flowFile = session.putAllAttributes(flowFile, attributes);
            }
            session.transfer(flowFile, REL_SUCCESS);

            final String url = s3.getResourceUrl(bucket, key);
            final long millis = TimeUnit.NANOSECONDS.toMillis(System.nanoTime() - startNanos);
            session.getProvenanceReporter().send(flowFile, url, millis);

            getLogger().info("Successfully put {} to Amazon S3 in {} milliseconds", new Object[] {ff, millis});
            try {
                removeLocalState(cacheKey);
            } catch (IOException e) {
                getLogger().info("Error trying to delete key {} from cache: {}",
                        new Object[]{cacheKey, e.getMessage()});
            }
        } catch (final ProcessException | AmazonClientException pe) {
            if (pe.getMessage().contains(S3_PROCESS_UNSCHEDULED_MESSAGE)) {
                getLogger().info(pe.getMessage());
                session.rollback();
            } else {
                getLogger().error("Failed to put {} to Amazon S3 due to {}", new Object[]{flowFile, pe});
                flowFile = session.penalize(flowFile);
                session.transfer(flowFile, REL_FAILURE);
            }
        }

    }

<<<<<<< HEAD

=======
>>>>>>> de71379c
    private final Lock s3BucketLock = new ReentrantLock();
    private final AtomicLong lastS3AgeOff = new AtomicLong(0L);
    private final DateFormat logFormat = new SimpleDateFormat();

    protected void ageoffS3Uploads(final ProcessContext context, final AmazonS3Client s3, final long now) {
        MultipartUploadListing oldUploads = getS3AgeoffList(context, s3, now);
        for (MultipartUpload upload : oldUploads.getMultipartUploads()) {
            abortS3MultipartUpload(s3, oldUploads.getBucketName(), upload);
        }
    }

    protected MultipartUploadListing getS3AgeoffList(final ProcessContext context, final AmazonS3Client s3, final long now) {
        final long ageoff_interval = context.getProperty(MULTIPART_S3_AGEOFF_INTERVAL).asTimePeriod(TimeUnit.MILLISECONDS);
        final String bucket = context.getProperty(BUCKET).evaluateAttributeExpressions().getValue();
        final Long maxAge = context.getProperty(MULTIPART_S3_MAX_AGE).asTimePeriod(TimeUnit.MILLISECONDS);
<<<<<<< HEAD
        final long ageCutoff = now - maxAge;
=======
>>>>>>> de71379c

        final List<MultipartUpload> ageoffList = new ArrayList<>();
        if ((lastS3AgeOff.get() < now - ageoff_interval) && s3BucketLock.tryLock()) {
            try {

                ListMultipartUploadsRequest listRequest = new ListMultipartUploadsRequest(bucket);
                MultipartUploadListing listing = s3.listMultipartUploads(listRequest);
                for (MultipartUpload upload : listing.getMultipartUploads()) {
<<<<<<< HEAD
                    long uploadTime = upload.getInitiated().getTime();
                    if (uploadTime < ageCutoff) {
=======
                    Long uploadAge = now - upload.getInitiated().getTime();
                    if (uploadAge > maxAge) {
>>>>>>> de71379c
                        ageoffList.add(upload);
                    }
                }

<<<<<<< HEAD
                // ageoff any local state
                ageoffLocalState(ageCutoff);
=======
>>>>>>> de71379c
                lastS3AgeOff.set(System.currentTimeMillis());
            } catch(AmazonClientException e) {
                getLogger().error("Error checking S3 Multipart Upload list for {}: {}",
                        new Object[]{bucket, e.getMessage()});
            } finally {
                s3BucketLock.unlock();
            }
        }
        MultipartUploadListing result = new MultipartUploadListing();
        result.setBucketName(bucket);
        result.setMultipartUploads(ageoffList);
        return result;
    }

    protected void abortS3MultipartUpload(final AmazonS3Client s3, final String bucket, final MultipartUpload upload) {
        final String uploadKey = upload.getKey();
        final String uploadId = upload.getUploadId();
        final AbortMultipartUploadRequest abortRequest = new AbortMultipartUploadRequest(
                bucket, uploadKey, uploadId);
        try {
            s3.abortMultipartUpload(abortRequest);
            getLogger().info("Aborting out of date multipart upload, bucket {} key {} ID {}, initiated {}",
                    new Object[]{bucket, uploadKey, uploadId, logFormat.format(upload.getInitiated())});
        } catch (AmazonClientException ace) {
            getLogger().info("Error trying to abort multipart upload from bucket {} with key {} and ID {}: {}",
                    new Object[]{bucket, uploadKey, uploadId, ace.getMessage()});
        }
    }

    protected static class MultipartState implements Serializable {

<<<<<<< HEAD
        private static final long serialVersionUID = 9006072180563519740L;

=======
>>>>>>> de71379c
        private static final String SEPARATOR = "#";

        private String _uploadId;
        private Long _filePosition;
        private List<PartETag> _partETags;
        private Long _partSize;
        private StorageClass _storageClass;
        private Long _contentLength;
<<<<<<< HEAD
        private Long _timestamp;
=======
>>>>>>> de71379c

        public MultipartState() {
            _uploadId = "";
            _filePosition = 0L;
            _partETags = new ArrayList<>();
            _partSize = 0L;
            _storageClass = StorageClass.Standard;
            _contentLength = 0L;
<<<<<<< HEAD
            _timestamp = System.currentTimeMillis();
=======
>>>>>>> de71379c
        }

        // create from a previous toString() result
        public MultipartState(String buf) {
            String[] fields = buf.split(SEPARATOR);
            _uploadId = fields[0];
            _filePosition = Long.parseLong(fields[1]);
            _partETags = new ArrayList<>();
            for (String part : fields[2].split(",")) {
                if (part != null && !part.isEmpty()) {
                    String[] partFields = part.split("/");
                    _partETags.add(new PartETag(Integer.parseInt(partFields[0]), partFields[1]));
                }
            }
            _partSize = Long.parseLong(fields[3]);
            _storageClass = StorageClass.fromValue(fields[4]);
            _contentLength = Long.parseLong(fields[5]);
<<<<<<< HEAD
            _timestamp = Long.parseLong(fields[6]);
=======
>>>>>>> de71379c
        }

        public String getUploadId() {
            return _uploadId;
        }

        public void setUploadId(String id) {
            _uploadId = id;
        }

        public Long getFilePosition() {
            return _filePosition;
        }

        public void setFilePosition(Long pos) {
            _filePosition = pos;
        }

        public List<PartETag> getPartETags() {
            return _partETags;
        }

        public void addPartETag(PartETag tag) {
            _partETags.add(tag);
        }

        public Long getPartSize() {
            return _partSize;
        }

        public void setPartSize(Long size) {
            _partSize = size;
        }

        public StorageClass getStorageClass() {
            return _storageClass;
        }

        public void setStorageClass(StorageClass aClass) {
            _storageClass = aClass;
        }

        public Long getContentLength() {
            return _contentLength;
        }

        public void setContentLength(Long length) {
            _contentLength = length;
        }

<<<<<<< HEAD
        public Long getTimestamp() {
            return _timestamp;
        }

        public void setTimestamp(Long timestamp) {
            _timestamp = timestamp;
        }

=======
>>>>>>> de71379c
        public String toString() {
            StringBuilder buf = new StringBuilder();
            buf.append(_uploadId).append(SEPARATOR)
                    .append(_filePosition.toString()).append(SEPARATOR);
            if (_partETags.size() > 0) {
                boolean first = true;
                for (PartETag tag : _partETags) {
                    if (!first) {
                        buf.append(",");
                    } else {
                        first = false;
                    }
                    buf.append(String.format("%d/%s", tag.getPartNumber(), tag.getETag()));
                }
            }
            buf.append(SEPARATOR)
                    .append(_partSize.toString()).append(SEPARATOR)
                    .append(_storageClass.toString()).append(SEPARATOR)
<<<<<<< HEAD
                    .append(_contentLength.toString()).append(SEPARATOR)
                    .append(_timestamp.toString());
=======
                    .append(_contentLength.toString());
>>>>>>> de71379c
            return buf.toString();
        }
    }
}<|MERGE_RESOLUTION|>--- conflicted
+++ resolved
@@ -32,30 +32,13 @@
 import java.util.HashMap;
 import java.util.List;
 import java.util.Map;
-<<<<<<< HEAD
 import java.util.Map.Entry;
-=======
->>>>>>> de71379c
 import java.util.Properties;
 import java.util.concurrent.TimeUnit;
 import java.util.concurrent.atomic.AtomicLong;
 import java.util.concurrent.locks.Lock;
 import java.util.concurrent.locks.ReentrantLock;
 
-<<<<<<< HEAD
-=======
-import com.amazonaws.services.s3.model.AbortMultipartUploadRequest;
-import com.amazonaws.services.s3.model.CompleteMultipartUploadRequest;
-import com.amazonaws.services.s3.model.CompleteMultipartUploadResult;
-import com.amazonaws.services.s3.model.InitiateMultipartUploadRequest;
-import com.amazonaws.services.s3.model.InitiateMultipartUploadResult;
-import com.amazonaws.services.s3.model.ListMultipartUploadsRequest;
-import com.amazonaws.services.s3.model.MultipartUpload;
-import com.amazonaws.services.s3.model.MultipartUploadListing;
-import com.amazonaws.services.s3.model.PartETag;
-import com.amazonaws.services.s3.model.UploadPartRequest;
-import com.amazonaws.services.s3.model.UploadPartResult;
->>>>>>> de71379c
 import org.apache.nifi.annotation.behavior.DynamicProperty;
 import org.apache.nifi.annotation.behavior.InputRequirement;
 import org.apache.nifi.annotation.behavior.InputRequirement.Requirement;
@@ -243,7 +226,6 @@
         return false;
     }
 
-<<<<<<< HEAD
     protected synchronized MultipartState getLocalStateIfInS3(final AmazonS3Client s3, final String bucket,
                                                         final String s3ObjectKey) throws IOException {
         MultipartState currState = getLocalState(s3ObjectKey);
@@ -288,48 +270,13 @@
             }
         }
         return null;
-=======
-    protected synchronized MultipartState getLocalState(final AmazonS3Client s3, final String bucket,
-                                                        final String s3ObjectKey) throws IOException {
-        // get local state if it exists
-        MultipartState currState = null;
-        final File persistenceFile = getPersistenceFile();
-        if (persistenceFile.exists()) {
-            try (final FileInputStream fis = new FileInputStream(persistenceFile)) {
-                final Properties props = new Properties();
-                props.load(fis);
-                if (props.containsKey(s3ObjectKey)) {
-                    final String localSerialState = props.getProperty(s3ObjectKey);
-                    if (localSerialState != null) {
-                        currState = new MultipartState(localSerialState);
-                        if (localUploadExistsInS3(s3, bucket, currState)) {
-                            getLogger().info("Local state for {} loaded with uploadId {} and {} partETags",
-                                    new Object[]{s3ObjectKey, currState.getUploadId(), currState.getPartETags().size()});
-                        } else {
-                            getLogger().info("Local state for {} with uploadId {} does not exist in S3, deleting local state",
-                                    new Object[]{s3ObjectKey, currState.getUploadId()});
-                            persistLocalState(s3ObjectKey, null);
-                            currState = null;
-                        }
-                    }
-                }
-            } catch (IOException ioe) {
-                getLogger().warn("Failed to recover local state for {} due to {}. Assuming no local state and " +
-                        "restarting upload.", new Object[]{s3ObjectKey, ioe.getMessage()});
-            }
-        }
-        return currState;
->>>>>>> de71379c
     }
 
     protected synchronized void persistLocalState(final String s3ObjectKey, final MultipartState currState) throws IOException {
         final String currStateStr = (currState == null) ? null : currState.toString();
         final File persistenceFile = getPersistenceFile();
         final File parentDir = persistenceFile.getParentFile();
-<<<<<<< HEAD
         currState.setTimestamp(System.currentTimeMillis());
-=======
->>>>>>> de71379c
         if (!parentDir.exists() && !parentDir.mkdirs()) {
             throw new IOException("Persistence directory (" + parentDir.getAbsolutePath() + ") does not exist and " +
                     "could not be created.");
@@ -369,7 +316,6 @@
         persistLocalState(s3ObjectKey, null);
     }
 
-<<<<<<< HEAD
     private synchronized void ageoffLocalState(long ageCutoff) {
         // get local state if it exists
         final File persistenceFile = getPersistenceFile();
@@ -403,8 +349,6 @@
         }
     }
 
-=======
->>>>>>> de71379c
     @Override
     public void onTrigger(final ProcessContext context, final ProcessSession session) {
         FlowFile flowFile = session.get();
@@ -433,10 +377,6 @@
         /*
          * If necessary, run age off for existing uploads in AWS S3.
          */
-<<<<<<< HEAD
-
-=======
->>>>>>> de71379c
         ageoffS3Uploads(context, s3, now);
 
         /*
@@ -519,11 +459,8 @@
                             //------------------------------------------------------------
                             MultipartState currentState;
                             try {
-<<<<<<< HEAD
                                 currentState = getLocalStateIfInS3(s3, bucket, cacheKey);
-=======
-                                currentState = getLocalState(s3, bucket, cacheKey);
->>>>>>> de71379c
+
                                 if (currentState != null) {
                                     if (currentState.getPartETags().size() > 0) {
                                         final PartETag lastETag = currentState.getPartETags().get(
@@ -725,10 +662,6 @@
 
     }
 
-<<<<<<< HEAD
-
-=======
->>>>>>> de71379c
     private final Lock s3BucketLock = new ReentrantLock();
     private final AtomicLong lastS3AgeOff = new AtomicLong(0L);
     private final DateFormat logFormat = new SimpleDateFormat();
@@ -744,10 +677,8 @@
         final long ageoff_interval = context.getProperty(MULTIPART_S3_AGEOFF_INTERVAL).asTimePeriod(TimeUnit.MILLISECONDS);
         final String bucket = context.getProperty(BUCKET).evaluateAttributeExpressions().getValue();
         final Long maxAge = context.getProperty(MULTIPART_S3_MAX_AGE).asTimePeriod(TimeUnit.MILLISECONDS);
-<<<<<<< HEAD
         final long ageCutoff = now - maxAge;
-=======
->>>>>>> de71379c
+
 
         final List<MultipartUpload> ageoffList = new ArrayList<>();
         if ((lastS3AgeOff.get() < now - ageoff_interval) && s3BucketLock.tryLock()) {
@@ -756,22 +687,13 @@
                 ListMultipartUploadsRequest listRequest = new ListMultipartUploadsRequest(bucket);
                 MultipartUploadListing listing = s3.listMultipartUploads(listRequest);
                 for (MultipartUpload upload : listing.getMultipartUploads()) {
-<<<<<<< HEAD
                     long uploadTime = upload.getInitiated().getTime();
                     if (uploadTime < ageCutoff) {
-=======
-                    Long uploadAge = now - upload.getInitiated().getTime();
-                    if (uploadAge > maxAge) {
->>>>>>> de71379c
                         ageoffList.add(upload);
                     }
                 }
-
-<<<<<<< HEAD
                 // ageoff any local state
                 ageoffLocalState(ageCutoff);
-=======
->>>>>>> de71379c
                 lastS3AgeOff.set(System.currentTimeMillis());
             } catch(AmazonClientException e) {
                 getLogger().error("Error checking S3 Multipart Upload list for {}: {}",
@@ -802,12 +724,8 @@
     }
 
     protected static class MultipartState implements Serializable {
-
-<<<<<<< HEAD
         private static final long serialVersionUID = 9006072180563519740L;
 
-=======
->>>>>>> de71379c
         private static final String SEPARATOR = "#";
 
         private String _uploadId;
@@ -816,10 +734,7 @@
         private Long _partSize;
         private StorageClass _storageClass;
         private Long _contentLength;
-<<<<<<< HEAD
         private Long _timestamp;
-=======
->>>>>>> de71379c
 
         public MultipartState() {
             _uploadId = "";
@@ -828,10 +743,7 @@
             _partSize = 0L;
             _storageClass = StorageClass.Standard;
             _contentLength = 0L;
-<<<<<<< HEAD
             _timestamp = System.currentTimeMillis();
-=======
->>>>>>> de71379c
         }
 
         // create from a previous toString() result
@@ -849,10 +761,7 @@
             _partSize = Long.parseLong(fields[3]);
             _storageClass = StorageClass.fromValue(fields[4]);
             _contentLength = Long.parseLong(fields[5]);
-<<<<<<< HEAD
             _timestamp = Long.parseLong(fields[6]);
-=======
->>>>>>> de71379c
         }
 
         public String getUploadId() {
@@ -903,7 +812,6 @@
             _contentLength = length;
         }
 
-<<<<<<< HEAD
         public Long getTimestamp() {
             return _timestamp;
         }
@@ -912,8 +820,6 @@
             _timestamp = timestamp;
         }
 
-=======
->>>>>>> de71379c
         public String toString() {
             StringBuilder buf = new StringBuilder();
             buf.append(_uploadId).append(SEPARATOR)
@@ -932,12 +838,8 @@
             buf.append(SEPARATOR)
                     .append(_partSize.toString()).append(SEPARATOR)
                     .append(_storageClass.toString()).append(SEPARATOR)
-<<<<<<< HEAD
                     .append(_contentLength.toString()).append(SEPARATOR)
                     .append(_timestamp.toString());
-=======
-                    .append(_contentLength.toString());
->>>>>>> de71379c
             return buf.toString();
         }
     }
